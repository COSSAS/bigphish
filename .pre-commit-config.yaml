fail_fast: true
default_stages: [commit]
default_language_version:
    python: python3.11
repos:
-   repo: https://github.com/pre-commit/pre-commit-hooks
    rev: v4.6.0
    hooks:
    -   id: check-yaml
    -   id: check-added-large-files
    -   id: detect-private-key
    -   id: check-ast
    -   id: check-case-conflict
    -   id: check-json
    -   id: check-merge-conflict
    -   id: mixed-line-ending
    -   id: requirements-txt-fixer
-   repo: https://github.com/psf/black
<<<<<<< HEAD
    rev: 24.4.1
=======
    rev: 24.4.0
>>>>>>> ba872947
    hooks:
      - id: black
        name: black
-   repo: https://github.com/pycqa/isort
    rev: 5.13.2
    hooks:
      - id: isort
        name: isort
        args: ['--profile=black']
-   repo: https://github.com/pycqa/pydocstyle
    rev: 6.3.0
    hooks:
    -   id: pydocstyle
        args: ['--match="(?!test_).*\.py"']
-   repo: https://github.com/pre-commit/mirrors-mypy
    rev: v1.8.0
    hooks:
      - id: mypy
        additional_dependencies: ["types-requests"]
-   repo: local
    hooks:
    -   id: system
        name: EJSlint
        entry: ejslint *.ejs partials/*.ejs
        pass_filenames: false
        language: system<|MERGE_RESOLUTION|>--- conflicted
+++ resolved
@@ -16,11 +16,7 @@
     -   id: mixed-line-ending
     -   id: requirements-txt-fixer
 -   repo: https://github.com/psf/black
-<<<<<<< HEAD
     rev: 24.4.1
-=======
-    rev: 24.4.0
->>>>>>> ba872947
     hooks:
       - id: black
         name: black
